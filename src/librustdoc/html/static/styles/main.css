--- conflicted
+++ resolved
@@ -337,13 +337,11 @@
 		background-color: #F1F1F1;
 		border-right-color: #000;
 	}
-<<<<<<< HEAD
 
 	#sidebar-filler {
 		background-color: #F1F1F1;
 		border-bottom-color: #e0e0e0;
 	}
-=======
 }
 
 kbd {
@@ -352,5 +350,4 @@
 	border-color: #d1d5da;
 	border-bottom-color: #c6cbd1;
 	box-shadow-color: #c6cbd1;
->>>>>>> 0c946c01
 }